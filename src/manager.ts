--- conflicted
+++ resolved
@@ -4,13 +4,8 @@
 import * as path from 'path';
 import { ConnectConfig } from 'ssh2';
 import * as vscode from 'vscode';
-<<<<<<< HEAD
-import FileSystemSearcher from './fileSystemSearcher';
-import { getSession as getPuttySession } from './putty';
-=======
 import { getConfig, loadConfigs, openConfigurationEditor, updateConfig } from './config';
 import { createSocket, createSSH } from './connect';
->>>>>>> b125d4ab
 import SSHFileSystem, { EMPTY_FILE_SYSTEM } from './sshFileSystem';
 import { catchingPromise, toPromise } from './toPromise';
 
@@ -108,7 +103,7 @@
   } as any;
 }
 
-export class Manager implements vscode.FileSystemProvider, vscode.TreeDataProvider<string>, vscode.SearchProvider {
+export class Manager implements vscode.FileSystemProvider, vscode.TreeDataProvider<string> {
   public onDidChangeTreeData: vscode.Event<string>;
   public onDidChangeFile: vscode.Event<vscode.FileChangeEvent[]>;
   protected fileSystems: SSHFileSystem[] = [];
@@ -172,82 +167,6 @@
         throw new Error(`A SSH filesystem with the name '${name}' doesn't exist`);
       }
       this.registerFileSystem(name, { ...config });
-<<<<<<< HEAD
-      if (config.putty) {
-        let nameOnly = true;
-        if (config.putty === true) {
-          if (!config.host) return reject(new Error(`'putty' was true but 'host' is empty/missing`));
-          config.putty = config.host;
-          nameOnly = false;
-        }
-        const session = await getPuttySession(config.putty, config.host, config.username, nameOnly);
-        if (!session) return reject(new Error(`Couldn't find the requested PuTTY session`));
-        if (session.protocol !== 'ssh') return reject(new Error(`The requested PuTTY session isn't a SSH session`));
-        config.username = session.username;
-        config.host = session.hostname;
-        config.port = session.portnumber;
-        config.agent = session.tryagent ? 'pageant' : undefined;
-        if (session.usernamefromenvironment) {
-          session.username = process.env.USERNAME;
-          if (!session.username) return reject(new Error(`No username specified in the session (nor is using the system username enabled)`));
-        }
-        if (!config.agent && session.publickeyfile) {
-          try {
-            const key = await toPromise<Buffer>(cb => readFile(session.publickeyfile, cb));
-            config.privateKey = key;
-          } catch (e) {
-            return reject(new Error(`Error while reading the keyfile at:\n${session.publickeyfile}`));
-          }
-        }
-      }
-      if ((config.password as any) === true) {
-        config.passphrase = await vscode.window.showInputBox({
-          password: true,
-          ignoreFocusOut: true,
-          placeHolder: 'Password',
-          prompt: 'Password for the provided username',
-        });
-      }
-      if (config.password) config.agent = undefined;
-      if ((config.passphrase as any) === true) {
-        if (config.privateKey) {
-          config.passphrase = await vscode.window.showInputBox({
-            password: true,
-            ignoreFocusOut: true,
-            placeHolder: 'Passphrase',
-            prompt: 'Passphrase for the provided public/private key',
-          });
-        } else {
-          const answer = await vscode.window.showWarningMessage(`The field 'passphrase' was set to true, but no key was provided`, 'Configure', 'Ignore');
-          if (answer === 'Configure') {
-            this.commandConfigure(name);
-            return reject(null);
-          }
-        }
-      }
-      if (config.password) config.agent = undefined;
-      const client = new Client();
-      client.on('ready', () => {
-        client.sftp((err, sftp) => {
-          if (err) {
-            client.end();
-            return reject(err);
-          }
-          sftp.on('end', () => client.end());
-          const fs = new SSHFileSystem(name, sftp, config!.root || '/', config!);
-          this.fileSystems.push(fs);
-          delete this.creatingFileSystems[name];
-          vscode.commands.executeCommand('workbench.files.action.refreshFilesExplorer');
-          this.onDidChangeTreeDataEmitter.fire();
-          return resolve(fs);
-        });
-      });
-      client.on('timeout', () => reject(new Error(`Socket timed out while connecting SSH FS '${name}'`)));
-      client.on('close', hadError => hadError && this.commandReconnect(name));
-      client.on('error', (error) => {
-        if (error.description) {
-          error.message = `${error.description}\n${error.message}`;
-=======
       const sock = await createSocket(config);
       if (sock == null) return reject(null);
       const client = await createSSH(config, sock);
@@ -256,7 +175,6 @@
         if (err) {
           client.end();
           return reject(err);
->>>>>>> b125d4ab
         }
         sftp.once('end', () => client.end());
         const fs = new SSHFileSystem(name, sftp, config!.root || '/', config!);
@@ -350,13 +268,6 @@
     folders.filter(f => f.uri.scheme === 'ssh').forEach(f => configs.indexOf(f.uri.authority) === -1 && configs.push(f.uri.authority));
     return configs;
   }
-  /* SearchProvider */
-  public async provideFileSearchResults(query: string, progress: vscode.Progress<vscode.Uri>, token: vscode.CancellationToken): Promise<void> {
-    return new FileSystemSearcher(this).provideFileSearchResults(query, progress, token);
-  }
-  public async provideTextSearchResults(query: vscode.TextSearchQuery, options: vscode.TextSearchOptions, progress: vscode.Progress<vscode.TextSearchResult>, token: vscode.CancellationToken): Promise<void> {
-    return new FileSystemSearcher(this).provideTextSearchResults(query, options, progress, token);
-  }
   /* Commands (stuff for e.g. context menu for ssh-configs tree) */
   public commandDisconnect(name: string) {
     const fs = this.fileSystems.find(f => f.authority === name);
